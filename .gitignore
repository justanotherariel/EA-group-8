--- conflicted
+++ resolved
@@ -159,13 +159,10 @@
 #  option (not recommended) you can uncomment the following to ignore the entire idea folder.
 #.idea/
 
-<<<<<<< HEAD
-=======
 *.csv
 
 *.pickle
 
 *.png
 
->>>>>>> b3da4f64
 .idea/